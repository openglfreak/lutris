--- conflicted
+++ resolved
@@ -13,11 +13,7 @@
     <property name="skip_taskbar_hint">True</property>
     <property name="skip_pager_hint">True</property>
     <property name="program_name">Lutris</property>
-<<<<<<< HEAD
-    <property name="copyright" translatable="yes">© 2010, 2020 Mathieu Comandon</property>
-=======
-    <property name="copyright" translatable="no">© 2010, 2019 Mathieu Comandon</property>
->>>>>>> ed613320
+    <property name="copyright" translatable="no">© 2010, 2020 Mathieu Comandon</property>
     <property name="comments" translatable="yes">Open Source Gaming Platform</property>
     <property name="website">https://lutris.net</property>
     <property name="website_label" translatable="no">https://lutris.net</property>
