--- conflicted
+++ resolved
@@ -12,10 +12,7 @@
     "bootstrap": "~3.0",
     "jquery": "~1.10",
     "modernizr": "~2.6.2",
-<<<<<<< HEAD
-    "jcrop-fileinput": "https://github.com/strycore/jcrop-fileinput.git#0.1.1"
-=======
+    "jcrop-fileinput": "https://github.com/strycore/jcrop-fileinput.git#0.1.1",
     "select2-bootstrap-css": "git://github.com/fk/select2-bootstrap-css.git#master"
->>>>>>> bfe0eb52
   }
 }