# pylint: disable=R0903
from django.db import models
from django.db.models import Count
from django.utils.text import slugify
from jsonfield import JSONField


class PlatformManager(models.Manager):
    def with_games(self):
        from games.models import Game
        platform_list = (
            Game.objects.with_installer()
            .values_list('platforms')
            .annotate(p_count=Count('platforms'))
            .filter(p_count__gt=0)
        )
        platform_ids = [platform[0] for platform in platform_list]
        return self.get_queryset().filter(id__in=platform_ids)


class Platform(models.Model):
    """Gaming platform"""
    name = models.CharField(max_length=127)
    slug = models.SlugField(unique=True)
    icon = models.ImageField(upload_to='platforms/icons', blank=True)
    default_installer = JSONField(null=True)

    objects = PlatformManager()

    # pylint: disable=W0232, R0903
    class Meta:
        ordering = ('name', )

    def __unicode__(self):
        return "%s" % self.name

    def save(self, *args, **kwargs):
<<<<<<< HEAD
        self.slug = slugify(self.name)
=======
        if not self.slug:
            self.slug = slugify(unicode(self.name))
>>>>>>> 79833e8e
        return super(Platform, self).save(*args, **kwargs)

    @staticmethod
    def autocomplete_search_fields():
        return ('name__icontains', )

    def has_auto_installer(self):
        return bool(self.default_installer)
    has_auto_installer.boolean = True  # Display icon in admin<|MERGE_RESOLUTION|>--- conflicted
+++ resolved
@@ -35,12 +35,8 @@
         return "%s" % self.name
 
     def save(self, *args, **kwargs):
-<<<<<<< HEAD
-        self.slug = slugify(self.name)
-=======
         if not self.slug:
             self.slug = slugify(unicode(self.name))
->>>>>>> 79833e8e
         return super(Platform, self).save(*args, **kwargs)
 
     @staticmethod
