--- conflicted
+++ resolved
@@ -68,19 +68,23 @@
       <form action="." method=get class="form-inline">
         <div class="form-group">
           <div class="col-xs-8">
-<<<<<<< HEAD
-            <input type="text" name="q" id="search-entry" class="search-query form-control input-sm" /><br />
-            <!-- 
-            <input type="checkbox" name="with_installer" checked /> With installer
-            -->
-=======
             <input type="text" name="q" id="search-entry" class="search-query form-control input-sm" />
           </div>
-          <input class="btn btn-sm" type="submit" value="Search" />          
+          <input class="btn btn-sm" type="submit" value="Search" />
+          {% comment %}
+
+          Still needs some further discussion on this.
+          - The "with installer" filter has become "without installer", 
+            this is mainly useful for the sites moderators, not the users.
+          - Noticed that most of the published games have an installer. 
+            Having published games without installer is a bug, not a feature :p
+          - I quickly tested this and didn't work as expected, would need 
+            functionnal tests to ensure the filter does what it's meant to do.
+
           <div class="col-xs-10">
-			<input type="checkbox" name="without_installer" /> Without installer
->>>>>>> 7dcdc552
+            <input type="checkbox" name="without_installer" /> Without installer
           </div>
+          {% endcomment %}
         </div>
       </form>
       <h4>Filter by platform</h4>
