import os
from os.path import join, dirname, abspath

DEBUG = False
TEMPLATE_DEBUG = DEBUG
THUMBNAIL_DEBUG = False

PROJECT_PATH = dirname(dirname(dirname(abspath(__file__))))

ADMINS = (
    ('Mathieu Comandon', 'strycore@gmail.com'),
    ('Pascal', 'dev@xod.me'),
)
MANAGERS = ADMINS
INTERNAL_IPS = ('127.0.0.1',)
DATABASES = {
    'default': {
        'ENGINE': 'django.db.backends.sqlite3',
        'NAME': join(PROJECT_PATH, 'lutris.db'),
        'USER': '',
        'PASSWORD': '',
        'HOST': '',
        'PORT': '',
    }
}

TIME_ZONE = 'Europe/Paris'
LANGUAGE_CODE = 'en-us'
SITE_ID = 1
USE_I18N = True
USE_L10N = True
USE_TZ = True

MEDIA_ROOT = join(PROJECT_PATH, 'media')
MEDIA_URL = '/media/'
STATIC_ROOT = join(PROJECT_PATH, 'static')
STATIC_URL = '/static/'
STATICFILES_DIRS = (
    join(PROJECT_PATH, "public"),
)
STATICFILES_FINDERS = (
    'django.contrib.staticfiles.finders.FileSystemFinder',
    'django.contrib.staticfiles.finders.AppDirectoriesFinder',
)
<<<<<<< HEAD
TOSEC_DAT_PACK = join(MEDIA_ROOT, "tosec",
                      "TOSEC - DAT Pack - Complete (2292) (TOSEC-v2014-10-31)")
=======
FILES_ROOT = join(MEDIA_ROOT, 'files')
>>>>>>> 9e9e9f1a

SECRET_KEY = os.environ.get('SECRET_KEY', 'changeme')

TEMPLATE_LOADERS = (
    ('pyjade.ext.django.Loader', (
        'django.template.loaders.filesystem.Loader',
        'django.template.loaders.app_directories.Loader',
    )),
)

MIDDLEWARE_CLASSES = (
    'django.middleware.common.CommonMiddleware',
    'django.contrib.sessions.middleware.SessionMiddleware',
    'django.middleware.csrf.CsrfViewMiddleware',
    'django.contrib.auth.middleware.AuthenticationMiddleware',
    'django.contrib.messages.middleware.MessageMiddleware',
)

ROOT_URLCONF = 'lutrisweb.urls'
WSGI_APPLICATION = 'lutrisweb.wsgi.application'

TEMPLATE_DIRS = (
    join(PROJECT_PATH, "templates"),
)

TEMPLATE_CONTEXT_PROCESSORS = (
    "django.contrib.auth.context_processors.auth",
    "django.core.context_processors.debug",
    "django.core.context_processors.i18n",
    "django.core.context_processors.media",
    "django.core.context_processors.static",
    "django.core.context_processors.tz",
    'django.core.context_processors.request',
    "django.contrib.messages.context_processors.messages",
)

INSTALLED_APPS = (
    'django.contrib.auth',
    'django.contrib.contenttypes',
    'django.contrib.sessions',
    'django.contrib.sites',
    'django.contrib.messages',
    'django.contrib.staticfiles',
    'django.contrib.humanize',
    'grappelli',
    'django.contrib.admin',
    'django.contrib.admindocs',

    'sorl.thumbnail',
    'south',
    'tastypie',
    'django_jcrop',
    'crispy_forms',
    'django_select2',
    'django_nose',
    'markupfield',
    'django_openid_auth',
    'django_extensions',

    'common',
    'games',
    'accounts',
    'tosec',
)

TEST_RUNNER = 'django_nose.NoseTestSuiteRunner'

SOUTH_TESTS_MIGRATE = False

BANNER_SIZE = "184x69"
ICON_SIZE = "32x32"
ICON_LARGE_SIZE = "256x256"
THUMBNAIL_ENGINE = 'sorl.thumbnail.engines.convert_engine.Engine'
THUMBNAIL_COLORSPACE = "sRGB"

AUTH_USER_MODEL = 'accounts.User'
AUTH_PROFILE_MODULE = "accounts.Profile"
ACCOUNT_ACTIVATION_DAYS = 3
LOGIN_REDIRECT_URL = "/"
LOGIN_URL = "/user/login/"
AUTHENTICATION_BACKENDS = (
    'django_openid_auth.auth.OpenIDBackend',
    'django.contrib.auth.backends.ModelBackend',
)
OPENID_SSO_SERVER_URL = 'http://steamcommunity.com/openid'

# Modify temporarily the session serializer because the json serializer in
# Django 1.6 can't serialize openid.yadis.manager.YadisServiceManager objects
SESSION_SERIALIZER = 'django.contrib.sessions.serializers.PickleSerializer'

RELEASES_URL = "http://lutris.net/releases/"
CLIENT_VERSION = "0.3.6.3"


# Crispy forms
CRISPY_TEMPLATE_PACK = 'bootstrap3'
CRISPY_FAIL_SILENTLY = not DEBUG

# Admin
GRAPPELLI_ADMIN_TITLE = "Lutris Administration"

# Email
DEFAULT_FROM_EMAIL = "admin@lutris.net"
SERVER_EMAIL = "admin@lutris.net"
EMAIL_SUBJECT_PREFIX = "[Lutris] "

# Celery
CELERY_SEND_TASK_ERROR_EMAILS = True
BROKER_URL = 'amqp://guest:guest@localhost//'
# API Keys
STEAM_API_KEY = "********************************"

# Logging
SEND_BROKEN_LINK_EMAILS = False
LOGGING_HANDLERS = ['file', 'mail_admins', 'console']
LOGGING = {
    'version': 1,
    'disable_existing_loggers': True,
    'filters': {
        'require_debug_false': {
            '()': 'django.utils.log.RequireDebugFalse'
        }
    },
    'formatters': {
        'verbose': {
            'format': '%(levelname)s %(asctime)s %(module)s '
                      '%(process)d %(thread)d %(message)s'
        },
        'simple': {
            'format': '%(levelname)s %(message)s'
        }
    },
    'handlers': {
        'null': {
            'level': 'DEBUG',
            'class': 'django.utils.log.NullHandler',
        },
        'mail_admins': {
            'level': 'ERROR',
            'include_html': True,
            'filters': ['require_debug_false'],
            'class': 'django.utils.log.AdminEmailHandler'
        },
        'file': {
            'level': 'DEBUG',
            'class': 'logging.FileHandler',
            'formatter': 'verbose',
            'filename': 'lutrisweb.log'
        },
        'console': {
            'level': 'DEBUG',
            'class': 'logging.StreamHandler',
            'formatter': 'simple'
        },
    },
    'loggers': {
        'django': {
            'handlers': LOGGING_HANDLERS,
            'propagate': True,
            'level': 'INFO',
        },
        'factory': {
            'handlers': ['null'],
            'propagate': False,
            'level': 'INFO',
        },
        'django.request': {
            'handlers': LOGGING_HANDLERS,
            'level': 'WARNING',
            'propagate': True,
        },
        'lutrisweb': {
            'handlers': LOGGING_HANDLERS,
            'level': 'DEBUG',
            'propagate': True,
        },
        'accounts': {
            'handlers': LOGGING_HANDLERS,
            'level': 'DEBUG',
            'propagate': True,
        },
        'common': {
            'handlers': LOGGING_HANDLERS,
            'level': 'DEBUG',
            'propagate': True,
        },
        'games': {
            'handlers': LOGGING_HANDLERS,
            'level': 'DEBUG',
            'propagate': True,
        }
    }
}<|MERGE_RESOLUTION|>--- conflicted
+++ resolved
@@ -42,12 +42,9 @@
     'django.contrib.staticfiles.finders.FileSystemFinder',
     'django.contrib.staticfiles.finders.AppDirectoriesFinder',
 )
-<<<<<<< HEAD
 TOSEC_DAT_PACK = join(MEDIA_ROOT, "tosec",
                       "TOSEC - DAT Pack - Complete (2292) (TOSEC-v2014-10-31)")
-=======
 FILES_ROOT = join(MEDIA_ROOT, 'files')
->>>>>>> 9e9e9f1a
 
 SECRET_KEY = os.environ.get('SECRET_KEY', 'changeme')
 
