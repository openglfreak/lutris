# -*- coding:Utf-8 -*-
"""Module that actually runs the games."""
import os
import time

from gi.repository import GLib, Gtk

from lutris import pga, runtime, settings, shortcuts
from lutris.runners import import_runner, InvalidRunner
from lutris.util import audio, display, jobs, system, strings
from lutris.util.log import logger
from lutris.config import LutrisConfig
from lutris.thread import LutrisThread, HEARTBEAT_DELAY
from lutris.gui import dialogs


def show_error_message(message):
    """Display an error message based on the runner's output."""
    if "CUSTOM" == message['error']:
        dialogs.ErrorDialog(message['text'])
    elif "RUNNER_NOT_INSTALLED" == message['error']:
        dialogs.ErrorDialog('Error the runner is not installed')
    elif "NO_BIOS" == message['error']:
        dialogs.ErrorDialog("A bios file is required to run this game")
    elif "FILE_NOT_FOUND" == message['error']:
        dialogs.ErrorDialog("The file %s could not be found" % message['file'])
    elif "NOT_EXECUTABLE" == message['error']:
        dialogs.ErrorDialog("The file %s is not executable" % message['file'])


def get_game_list():
    games = pga.get_games()
    return [game['id'] for game in games]


class Game(object):
    """This class takes cares of loading the configuration for a game
       and running it.
    """
    STATE_IDLE = 'idle'
    STATE_STOPPED = 'stopped'
    STATE_RUNNING = 'running'

    def __init__(self, id=None):
        self.id = id
        self.runner = None
        self.game_thread = None
        self.heartbeat = None
        self.config = None
        self.killswitch = None
        self.state = self.STATE_IDLE
        self.game_log = ''
        self.exit_main_loop = False

        game_data = pga.get_game_by_field(id, 'id')
        self.slug = game_data.get('slug') or ''
        self.runner_name = game_data.get('runner') or ''
        self.directory = game_data.get('directory') or ''
        self.name = game_data.get('name') or ''
        self.is_installed = bool(game_data.get('installed')) or False
        self.year = game_data.get('year') or ''
        self.game_config_id = game_data.get('configpath') or ''
        self.steamid = game_data.get('steamid') or ''

        self.load_config()
        self.resolution_changed = False
        self.original_outputs = None

    def __repr__(self):
        return self.__unicode__()

    def __unicode__(self):
        value = self.name
        if self.runner_name:
            value += " (%s)" % self.runner_name
        return value

    def get_browse_dir(self):
        """Return the path to open with the Browse Files action."""
        return self.runner.browse_dir

    def load_config(self):
        """Load the game's configuration."""
        self.config = LutrisConfig(runner_slug=self.runner_name,
                                   game_config_id=self.game_config_id)
        if not self.is_installed:
            return
        if not self.runner_name:
            logger.error('Incomplete data for %s', self.slug)
            return
        try:
            runner_class = import_runner(self.runner_name)
        except InvalidRunner:
            logger.error("Unable to import runner %s for %s",
                         self.runner_name, self.slug)
        else:
            self.runner = runner_class(self.config)

    def remove(self, from_library=False, from_disk=False):
        if from_disk and self.runner:
            logger.debug("Removing game %s from disk" % self.id)
            self.runner.remove_game_data(game_path=self.directory)

        # Do not keep multiple copies of the same game
        existing_games = pga.get_game_by_field(self.slug, 'slug', all=True)
        if len(existing_games) > 1:
            from_library = True

        if from_library:
            logger.debug("Removing game %s from library" % self.id)
            pga.delete_game(self.id)
        else:
            pga.set_uninstalled(self.id)
        self.config.remove()
        shortcuts.remove_launcher(self.slug, self.id, desktop=True, menu=True)
        return from_library

    def save(self):
        self.config.save()
        self.id = pga.add_or_update(
            name=self.name,
            runner=self.runner_name,
            slug=self.slug,
            directory=self.directory,
            installed=self.is_installed,
            configpath=self.config.game_config_id,
            steamid=self.steamid,
            id=self.id
        )

    def prelaunch(self):
        """Verify that the current game can be launched."""
        if not self.runner.is_installed():
            installed = self.runner.install_dialog()
            if not installed:
                return False

        if self.runner.use_runtime():
            if runtime.is_updating():
                logger.error("Runtime currently updating")
                result = dialogs.RuntimeUpdateDialog().run()
                if not result == Gtk.ResponseType.OK:
                    return False
        return True

    def play(self):
        """Launch the game."""
        if not self.runner:
            dialogs.ErrorDialog("Invalid game configuration: Missing runner")
            self.state = self.STATE_STOPPED
            return

        if not self.prelaunch():
            self.state = self.STATE_STOPPED
            return

        if hasattr(self.runner, 'prelaunch'):
            jobs.AsyncCall(self.runner.prelaunch, self.do_play)
        else:
            self.do_play(True)

    def do_play(self, prelaunched, _error=None):
        if not prelaunched:
            self.state = self.STATE_STOPPED
            return
        system_config = self.runner.system_config
        self.original_outputs = display.get_outputs()
        gameplay_info = self.runner.play()

        env = {}

        logger.debug("Launching %s: %s" % (self.name, gameplay_info))
        if 'error' in gameplay_info:
            show_error_message(gameplay_info)
            self.state = self.STATE_STOPPED
            return

        restrict_to_display = system_config.get('display')
        if restrict_to_display != 'off':
            display.turn_off_except(restrict_to_display)
            time.sleep(3)
            self.resolution_changed = True

        resolution = system_config.get('resolution')
        if resolution != 'off':
            display.change_resolution(resolution)
            time.sleep(3)
            self.resolution_changed = True

        if system_config.get('reset_pulse'):
            audio.reset_pulse()

        self.killswitch = system_config.get('killswitch')
        if self.killswitch and not os.path.exists(self.killswitch):
            # Prevent setting a killswitch to a file that doesn't exists
            self.killswitch = None

        # Command
        launch_arguments = gameplay_info['command']

        primusrun = system_config.get('primusrun')
        if primusrun and system.find_executable('primusrun'):
            launch_arguments.insert(0, 'primusrun')

        xephyr = system_config.get('xephyr') or 'off'
        if xephyr != 'off':
            if xephyr == '8bpp':
                xephyr_depth = '8'
            else:
                xephyr_depth = '16'
            xephyr_resolution = system_config.get('xephyr_resolution') or '640x480'
            xephyr_command = ['Xephyr', ':2', '-ac', '-screen',
                              xephyr_resolution + 'x' + xephyr_depth, '-glamor',
                              '-reset', '-terminate', '-fullscreen']
            xephyr_thread = LutrisThread(xephyr_command)
            xephyr_thread.start()
            time.sleep(3)
            env['DISPLAY'] = ':2'

<<<<<<< HEAD
=======
        pulse_latency = system_config.get('pulse_latency')
        if pulse_latency:
            env['PULSE_LATENCY_MSEC'] = '60'

>>>>>>> 500591dc
        prefix_command = system_config.get("prefix_command") or ''
        if prefix_command.strip():
            launch_arguments.insert(0, prefix_command)

        terminal = system_config.get('terminal')
        if terminal:
            terminal = system_config.get("terminal_app",
                                         system.get_default_terminal())
            if terminal and not system.find_executable(terminal):
                dialogs.ErrorDialog("The selected terminal application "
                                    "could not be launched:\n"
                                    "%s" % terminal)
                self.state = self.STATE_STOPPED
                return
        # Env vars
        game_env = gameplay_info.get('env') or {}
        env.update(game_env)
        system_env = system_config.get('env') or {}
        env.update(system_env)

        ld_preload = gameplay_info.get('ld_preload')
        if ld_preload:
            env["LD_PRELOAD"] = ld_preload
        ld_library_path = []
        if self.runner.use_runtime():
            env['STEAM_RUNTIME'] = os.path.join(settings.RUNTIME_DIR, 'steam')
            ld_library_path += runtime.get_paths()

        game_ld_libary_path = gameplay_info.get('ld_library_path')
        if game_ld_libary_path:
            ld_library_path.append(game_ld_libary_path)

        if ld_library_path:
            ld_full = ':'.join(ld_library_path)
            env["LD_LIBRARY_PATH"] = "{}:$LD_LIBRARY_PATH".format(ld_full)
        # /Env vars

        self.game_thread = LutrisThread(launch_arguments,
                                        runner=self.runner, env=env,
                                        rootpid=gameplay_info.get('rootpid'),
                                        term=terminal)
        if hasattr(self.runner, 'stop'):
            self.game_thread.set_stop_command(self.runner.stop)
        self.game_thread.start()
        self.state = self.STATE_RUNNING
        if 'joy2key' in gameplay_info:
            self.joy2key(gameplay_info['joy2key'])
        xboxdrv_config = system_config.get('xboxdrv')
        if xboxdrv_config:
            self.xboxdrv_start(xboxdrv_config)
        self.heartbeat = GLib.timeout_add(HEARTBEAT_DELAY, self.beat)

    def joy2key(self, config):
        """Run a joy2key thread."""
        if not system.find_executable('joy2key'):
            logger.error("joy2key is not installed")
            return
        win = "grep %s" % config['window']
        if 'notwindow' in config:
            win += ' | grep -v %s' % config['notwindow']
        wid = "xwininfo -root -tree | %s | awk '{print $1}'" % win
        buttons = config['buttons']
        axis = "Left Right Up Down"
        rcfile = os.path.expanduser("~/.joy2keyrc")
        rc_option = '-rcfile %s' % rcfile if os.path.exists(rcfile) else ''
        command = "sleep 5 "
        command += "&& joy2key $(%s) -X %s -buttons %s -axis %s" % (
            wid, rc_option, buttons, axis
        )
        joy2key_thread = LutrisThread(command)
        self.game_thread.attach_thread(joy2key_thread)
        joy2key_thread.start()

    def xboxdrv_start(self, config):
        command = [
            "pkexec", "xboxdrv", "--daemon", "--detach-kernel-driver",
            "--dbus", "session", "--silent"
        ] + config.split()
        logger.debug("[xboxdrv] %s", ' '.join(command))
        self.xboxdrv_thread = LutrisThread(command)
        self.xboxdrv_thread.set_stop_command(self.xboxdrv_stop)
        self.xboxdrv_thread.start()

    def xboxdrv_stop(self):
        os.system("pkexec xboxdrvctl --shutdown")
        if os.path.exists("/usr/share/lutris/bin/resetxpad"):
            os.system("pkexec /usr/share/lutris/bin/resetxpad")

    def beat(self):
        """Watch the game's process(es)."""
        self.game_log = self.game_thread.stdout
        killswitch_engage = self.killswitch and \
            not os.path.exists(self.killswitch)
        if not self.game_thread.is_running or killswitch_engage:
            logger.debug("Game thread stopped")
            self.on_game_quit()
            return False
        return True

    def stop(self):
        self.state = self.STATE_STOPPED
        if self.runner.system_config.get('xboxdrv'):
            self.xboxdrv_thread.stop()
        if self.game_thread:
            jobs.AsyncCall(self.game_thread.stop, None, killall=True)

    def on_game_quit(self):
        """Restore some settings and cleanup after game quit."""
        self.heartbeat = None
        quit_time = time.strftime("%a, %d %b %Y %H:%M:%S", time.localtime())
        logger.debug("%s stopped at %s", self.name, quit_time.decode("utf-8"))
        self.state = self.STATE_STOPPED

        os.chdir(os.path.expanduser('~'))

        if self.resolution_changed\
           or self.runner.system_config.get('reset_desktop'):
            display.change_resolution(self.original_outputs)

        if self.runner.system_config.get('restore_gamma'):
            display.restore_gamma()

        if self.runner.system_config.get('xboxdrv') \
           and self.xboxdrv_thread.is_running:
            self.xboxdrv_thread.stop()

        if self.game_thread:
            self.game_thread.stop()
        self.process_return_codes()

        if self.exit_main_loop:
            exit()

    def process_return_codes(self):
        """Do things depending on how the game quitted."""
        if self.game_thread.return_code == 127:
            # Error missing shared lib
            error = "error while loading shared lib"
            error_line = strings.lookup_string_in_text(error,
                                                       self.game_thread.stdout)
            if error_line:
                dialogs.ErrorDialog("<b>Error: Missing shared library.</b>"
                                    "\n\n%s" % error_line)

        if self.game_thread.return_code == 1:
            # Error Wine version conflict
            error = "maybe the wrong wineserver"
            if strings.lookup_string_in_text(error, self.game_thread.stdout):
                dialogs.ErrorDialog("<b>Error: A different Wine version is "
                                    "already using the same Wine prefix.</b>")<|MERGE_RESOLUTION|>--- conflicted
+++ resolved
@@ -217,13 +217,10 @@
             time.sleep(3)
             env['DISPLAY'] = ':2'
 
-<<<<<<< HEAD
-=======
         pulse_latency = system_config.get('pulse_latency')
         if pulse_latency:
             env['PULSE_LATENCY_MSEC'] = '60'
 
->>>>>>> 500591dc
         prefix_command = system_config.get("prefix_command") or ''
         if prefix_command.strip():
             launch_arguments.insert(0, prefix_command)
