# -*- coding:Utf-8 -*-
"""Runner for the Steam platform"""
import os
import time
import subprocess

from lutris import settings
from lutris.gui.dialogs import DownloadDialog
from lutris.runners import wine
from lutris.thread import LutrisThread
from lutris.util.log import logger
from lutris.util.steam import read_config, get_path_from_appmanifest
from lutris.util import system
from lutris.util.system import fix_path_case
from lutris.util.wineregistry import WineRegistry

# Redefine wine installer tasks
set_regedit = wine.set_regedit
create_prefix = wine.create_prefix
wineexec = wine.wineexec
winetricks = wine.winetricks

# Directly downloading from steam's cdn seems to be buggy with
# current implementation
# STEAM_INSTALLER_URL = "http://cdn.steampowered.com/download/SteamInstall.msi"
STEAM_INSTALLER_URL = "http://lutris.net/files/runners/SteamInstall.msi"


def download_steam(downloader=None, callback=None, callback_data=None):
    """Downloads steam with `downloader` then calls `callback`"""
    steam_installer_path = os.path.join(settings.TMP_PATH,
                                        "SteamInstall.msi")
    if not downloader:
        dialog = DownloadDialog(STEAM_INSTALLER_URL, steam_installer_path)
        dialog.run()
    else:
        downloader(STEAM_INSTALLER_URL,
                   steam_installer_path, callback, callback_data)
    return steam_installer_path


def is_running():
    return bool(system.get_pid('Steam.exe$'))



def kill():
    system.kill_pid(system.get_pid('Steam.exe$'))


# pylint: disable=C0103
class winesteam(wine.wine):
    """ Runs Steam for Windows games """
    human_name = "Wine Steam"
    platform = "Steam for Windows"
    is_watchable = False  # Steam games pids are not parent of Lutris
    game_options = [
        {
            'option': 'appid',
            'type': 'string',
            'label': 'Application ID',
            'help': ("The application ID can be retrieved from the game's "
                     "page at steampowered.com. Example: 235320 is the "
                     "app ID for <i>Original War</i> in: \n"
                     "http://store.steampowered.com/app/<b>235320</b>/")
        },
        {
            'option': 'args',
            'type': 'string',
            'label': 'Arguments',
            'help': ("Windows command line arguments used when launching "
                     "Steam")
        },
        {
            'option': 'prefix',
            'type': 'directory_chooser',
            'label': 'Prefix'
        }
    ]

    def __init__(self, config=None):
        super(winesteam, self).__init__(config)
        self.own_game_remove_method = "Remove game data (through Wine Steam)"
        self.no_game_remove_warning = True

    @property
    def browse_dir(self):
        """Return the path to open with the Browse Files action."""
        if not self.is_installed():
            installed = self.install_dialog()
            if not installed:
                return False
        return self.game_path

    @property
    def game_path(self):
        appid = self.game_config.get('appid')
        for apps_path in self.get_steamapps_dirs():
            game_path = get_path_from_appmanifest(apps_path, appid)
            if game_path:
                return game_path
        logger.warning("Data path for SteamApp %s not found.", appid)

    @property
    def working_dir(self):
        """Return the working directory to use when running the game."""
        return os.path.expanduser("~/")

    @property
    def launch_args(self):
        return ['"%s"' % self.get_executable(),
                '"%s"' % self.get_steam_path(), '-no-dwrite']

    def get_open_command(self, registry):
        """Return Steam's Open command, useful for locating steam when it has
           been installed but not yet launched"""
        value = registry.query("Software/Classes/steam/Shell/Open/Command",
                               "default")
        if not value:
            return
        parts = value.split("\"")
        return parts[1].strip('\\')

    @property
    def steam_config(self):
        """Return the "Steam" part of Steam's config.vfd as a dict"""
        if not self.get_steam_path():
            return
        steam_path = os.path.dirname(self.get_steam_path())
        return read_config(steam_path)

    @property
    def steam_data_dir(self):
        """Return dir where Steam files lie"""
        if self.get_steam_path():
            return os.path.dirname(self.get_steam_path())

    def get_steam_path(self, prefix=None):
        """Return Steam exe's path"""
        if not prefix:
            prefix = self.get_default_prefix()
        user_reg = os.path.join(prefix, "user.reg")
        if not os.path.exists(user_reg):
            return
        registry = WineRegistry(user_reg)
        steam_path = registry.query("Software/Valve/Steam", "SteamExe")
        if not steam_path:
            steam_path = self.get_open_command(registry)
            if not steam_path:
                return
        path = registry.get_unix_path(steam_path)
        return fix_path_case(path)

    def install(self, installer_path=None):
        logger.debug("Installing steam from %s", installer_path)
        if not self.is_wine_installed():
            super(winesteam, self).install()
        if not installer_path:
            installer_path = download_steam()
        prefix = self.get_or_create_default_prefix()
        self.msi_exec(installer_path, quiet=True, prefix=prefix)

    def is_wine_installed(self):
        return super(winesteam, self).is_installed()

    def is_installed(self):
        """Checks if wine is installed and if the steam executable is on the
           harddrive.
        """
        if not self.is_wine_installed() or not self.get_steam_path():
            return False
        return os.path.exists(self.get_steam_path())

    def get_appid_list(self):
        """Return the list of appids of all user's games"""
        config = self.steam_config
        if config:
            apps = config['apps']
            return apps.keys()

    def get_game_path_from_appid(self, appid):
        """Return the game directory"""
        for apps_path in self.get_steamapps_dirs():
            game_path = get_path_from_appmanifest(apps_path, appid)
            if game_path:
                return game_path
        logger.warning("Data path for SteamApp %s not found.", appid)

    def get_steamapps_dirs(self):
        """Return a list of the Steam library main + custom folders."""
        dirs = []
        # Main steamapps dir
        if self.steam_data_dir:
            main_dir = os.path.join(self.steam_data_dir, 'SteamApps')
            main_dir = system.fix_path_case(main_dir)
            if main_dir:
                dirs.append(main_dir)
        # Custom dirs
        steam_config = self.steam_config
        if steam_config:
            i = 1
            while ('BaseInstallFolder_%s' % i) in steam_config:
                path = steam_config['BaseInstallFolder_%s' % i] + '/SteamApps'
                linux_path = self.parse_wine_path(path, self.prefix_path)
                if os.path.exists(linux_path):
                    dirs.append(linux_path)
                i += 1
        return dirs

    def create_prefix(self, prefix_dir):
        logger.debug("Creating default winesteam prefix")
        wine_dir = os.path.dirname(self.get_executable())

        if not os.path.exists(os.path.dirname(prefix_dir)):
            os.makedirs(os.path.dirname(prefix_dir))
        create_prefix(prefix_dir, arch=self.wine_arch, wine_dir=wine_dir)

        # Fix steam text display
        set_regedit("HKEY_CURRENT_USER\Software\Valve\Steam",
                    'DWriteEnable', '0', 'REG_DWORD',
                    wine_path=self.get_executable(),
                    prefix=prefix_dir)

    def get_default_prefix(self):
        """Return the default prefix' path."""
        winesteam_dir = os.path.join(settings.RUNNER_DIR, 'winesteam')
        # XXX I don't get the point of creating a 'prefix' subdirectory here.
        #     What could possibly go in the winesteam directory other than
        #     the prefix ? Why not have it directly in winesteam_dir?
        return os.path.join(winesteam_dir, 'prefix')

    def get_or_create_default_prefix(self):
        """Return the default prefix' path. Create it if it doesn't exist"""
        default_prefix = self.get_default_prefix()
        if not os.path.exists(default_prefix):
            self.create_prefix(default_prefix)
        return default_prefix

    def install_game(self, appid):
        command = self.launch_args + ["steam://install/%s" % appid]
        string = ' '.join(command)
        logger.debug("Thread running: %s", string)
        subprocess.Popen(string, shell=True)

    def validate_game(self, appid):
        command = self.launch_args + ["steam://validate/%s" % appid]
        string = ' '.join(command)
        subprocess.Popen(string, shell=True)

    def prelaunch(self):
        from lutris.runners import steam
        if steam.is_running():
            steam.shutdown()
            logger.info("Waiting for Steam to shutdown...")
            time.sleep(2)
            if steam.is_running():
                logger.info("Steam does not shutdown, killing it...")
                steam.kill()
                time.sleep(2)
                if steam.is_running():
                    logger.error("Failed to shutdown Steam for Windows :(")
                    return False
        return True

    def get_steam_prefix(self):
        if self.prefix_path:
            # TODO: Verify if a prefix exists that it's created with the
            # correct architecture
            return self.prefix_path
        else:
            return self.get_default_prefix()

    def play(self):
        appid = self.game_config.get('appid') or ''
        args = self.game_config.get('args') or ''
        logger.debug("Checking Steam installation")
        self.prepare_launch()
        env = ["WINEDEBUG=fixme-all"]
        env.append('WINEPREFIX="%s" ' % self.get_steam_prefix())
        command = []
<<<<<<< HEAD
=======
        prefix = self.game_config.get('prefix')
        if not prefix:
            prefix = self.get_or_create_default_prefix()

        # TODO: Verify if a prefix exists that it's created with the correct
        # architecture
        env.append('WINEPREFIX="%s" ' % prefix)
>>>>>>> 6632473d
        command += self.launch_args
        if appid:
            command += ['steam://rungameid/%s' % appid]
        if args:
            command += [args]
        return {'command': command, 'env': env}

    def shutdown(self):
        """Shutdown Steam in a clean way."""
        pid = system.get_pid('Steam.exe$')
        if not pid:
            return False

        command = []
        command.append('WINEPREFIX="%s" ' % self.get_steam_prefix())
        command += self.launch_args
        command.append('-shutdown')
        logger.debug("Shutting winesteam: %s", command)
        system.execute(' '.join(command), shell=True)

    def stop(self):
        self.shutdown()
        time.sleep(10)
        super(winesteam, self).stop()

    def remove_game_data(self, **kwargs):
        if not self.is_installed():
            installed = self.install_dialog()
            if not installed:
                return False
        appid = self.game_config.get('appid')

        command = []
<<<<<<< HEAD
        command.append('WINEPREFIX="%s" ' % self.get_steam_prefix())
=======

        # TODO: Verify if a prefix exists that it's created with the correct
        # architecture
        if not prefix:
            prefix = self.get_or_create_default_prefix()
        command.append('WINEPREFIX="%s" ' % prefix)
>>>>>>> 6632473d
        command += self.launch_args
        command += ['steam://uninstall/%s' % appid]

        self.prepare_launch()
        thread = LutrisThread(' '.join(command), path=self.working_dir)
        thread.start()<|MERGE_RESOLUTION|>--- conflicted
+++ resolved
@@ -278,8 +278,6 @@
         env = ["WINEDEBUG=fixme-all"]
         env.append('WINEPREFIX="%s" ' % self.get_steam_prefix())
         command = []
-<<<<<<< HEAD
-=======
         prefix = self.game_config.get('prefix')
         if not prefix:
             prefix = self.get_or_create_default_prefix()
@@ -287,7 +285,6 @@
         # TODO: Verify if a prefix exists that it's created with the correct
         # architecture
         env.append('WINEPREFIX="%s" ' % prefix)
->>>>>>> 6632473d
         command += self.launch_args
         if appid:
             command += ['steam://rungameid/%s' % appid]
@@ -321,16 +318,12 @@
         appid = self.game_config.get('appid')
 
         command = []
-<<<<<<< HEAD
-        command.append('WINEPREFIX="%s" ' % self.get_steam_prefix())
-=======
 
         # TODO: Verify if a prefix exists that it's created with the correct
         # architecture
         if not prefix:
             prefix = self.get_or_create_default_prefix()
         command.append('WINEPREFIX="%s" ' % prefix)
->>>>>>> 6632473d
         command += self.launch_args
         command += ['steam://uninstall/%s' % appid]
 
