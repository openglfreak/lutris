from importlib import import_module
from lutris.settings import read_setting

<<<<<<< HEAD
__all__ = ['steam', 'winesteam', 'xdg', 'scummvm', 'gog','rom']
=======
__all__ = ['steam', 'winesteam', 'xdg', 'scummvm','rom']
>>>>>>> 0010434e


class AuthenticationError(Exception):
    pass

def import_service(name):
    return import_module('lutris.services.%s' % name)


def get_services():
    return [import_service(name) for name in __all__]


def get_services_synced_at_startup():
    return [
        import_service(name)
        for name in __all__
        if read_setting('sync_at_startup', name) == 'True'
    ]<|MERGE_RESOLUTION|>--- conflicted
+++ resolved
@@ -1,11 +1,8 @@
 from importlib import import_module
 from lutris.settings import read_setting
 
-<<<<<<< HEAD
+
 __all__ = ['steam', 'winesteam', 'xdg', 'scummvm', 'gog','rom']
-=======
-__all__ = ['steam', 'winesteam', 'xdg', 'scummvm','rom']
->>>>>>> 0010434e
 
 
 class AuthenticationError(Exception):
