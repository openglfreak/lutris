"""Widget generators and their signal handlers"""
# pylint: disable=no-member
import os
from gi.repository import Gtk, Gdk

from lutris import settings, sysoptions
from lutris.gui.widgets.common import (VBox, Label,
                                       FileChooserEntry, EditableGrid)
from lutris.runners import import_runner, InvalidRunner
from lutris.util.log import logger
from lutris.util.system import reverse_expanduser


class ConfigBox(VBox):
    """Dynamically generate a vbox built upon on a python dict."""
    def __init__(self, game=None):
<<<<<<< HEAD
        super().__init__()
=======
        super(ConfigBox, self).__init__()
>>>>>>> 5033bcfc
        self.options = []
        self.game = game
        self.config = None
        self.raw_config = None
<<<<<<< HEAD
=======
        self.option_widget = None
        self.wrapper = None
>>>>>>> 5033bcfc

    def generate_top_info_box(self, text):
        """Add a top section with general help text for the current tab"""
        help_box = Gtk.Box()
        help_box.set_margin_left(15)
        help_box.set_margin_right(15)
        help_box.set_margin_bottom(5)

        icon = Gtk.Image.new_from_icon_name('dialog-information',
                                            Gtk.IconSize.MENU)
        help_box.pack_start(icon, False, False, 5)

        label = Gtk.Label("<i>%s</i>" % text)
        label.set_line_wrap(True)
        label.set_alignment(0, 0.5)
        label.set_use_markup(True)
        help_box.pack_start(label, False, False, 5)

        self.pack_start(help_box, False, False, 0)
        self.pack_start(Gtk.HSeparator(), False, False, 12)

        help_box.show_all()

    def generate_widgets(self, config_section):
        """Parse the config dict and generates widget accordingly."""
        if not self.options:
            label = Label("No options available")
            label.set_halign(Gtk.Align.CENTER)
            label.set_valign(Gtk.Align.CENTER)
            self.pack_start(label, True, True, 0)
            return

        # Select config section.
        if config_section == 'game':
            self.config = self.lutris_config.game_config
            self.raw_config = self.lutris_config.raw_game_config
        elif config_section == 'runner':
            self.config = self.lutris_config.runner_config
            self.raw_config = self.lutris_config.raw_runner_config
        elif config_section == 'system':
            self.config = self.lutris_config.system_config
            self.raw_config = self.lutris_config.raw_system_config

        # Go thru all options.
        for option in self.options:
            if 'scope' in option:
                if config_section not in option['scope']:
                    continue
            option_key = option['option']
            value = self.config.get(option_key)
            default = option.get('default')

            if callable(option.get('choices')):
                option['choices'] = option['choices']()
            if callable(option.get('condition')):
                option['condition'] = option['condition']()

            hbox = Gtk.Box()
            hbox.set_margin_left(20)
            self.wrapper = Gtk.Box()
            self.wrapper.set_spacing(20)

            placeholder = Gtk.Box()
            placeholder.set_size_request(32, 32)
            hbox.pack_end(placeholder, False, False, 5)

            # Set tooltip's "Default" part
            default = option.get('default')
            self.tooltip_default = default if isinstance(default, str) else None

            # Generate option widget
            self.option_widget = None
            self.call_widget_generator(option, option_key, value, default)

            # Reset button
            reset_btn = Gtk.Button.new_from_icon_name('edit-clear',
                                                      Gtk.IconSize.MENU)
            reset_btn.set_relief(Gtk.ReliefStyle.NONE)
            reset_btn.set_tooltip_text("Reset option to global or "
                                       "default config")
            reset_btn.connect('clicked', self.on_reset_button_clicked,
                              option, self.option_widget, self.wrapper)

            if option_key not in self.raw_config:
                reset_btn.set_visible(False)
                reset_btn.set_no_show_all(True)
            placeholder.pack_start(reset_btn, False, False, 0)

            # Tooltip
            helptext = option.get("help")
            if isinstance(self.tooltip_default, str):
                helptext = helptext + '\n\n' if helptext else ''
                helptext += "<b>Default</b>: " + self.tooltip_default
            if value != default and option_key not in self.raw_config:
                helptext = helptext + '\n\n' if helptext else ''
                helptext += ("<i>(Italic indicates that this option is "
                             "modified in a lower configuration level.)</i>")
            if helptext:
                self.wrapper.props.has_tooltip = True
                self.wrapper.connect('query-tooltip', self.on_query_tooltip,
                                     helptext)

            # Grey out option if condition unmet
            if 'condition' in option and not option['condition']:
                hbox.set_sensitive(False)

            # Hide if advanced
            if option.get('advanced'):
                hbox.get_style_context().add_class('advanced')
                show_advanced = settings.read_setting('show_advanced_options')
                if not show_advanced == 'True':
                    hbox.set_no_show_all(True)

            hbox.pack_start(self.wrapper, True, True, 0)
            self.pack_start(hbox, False, False, 5)

    def call_widget_generator(self, option, option_key, value, default):
        """Call the right generation method depending on option type."""
        option_type = option['type']

        if option_key in self.raw_config:
            self.set_style_property('font-weight', 'bold', self.wrapper)
        elif value != default:
            self.set_style_property('font-style', 'italic', self.wrapper)

        if option_type == 'choice':
            self.generate_combobox(option_key,
                                   option["choices"],
                                   option["label"],
                                   value,
                                   default)

        elif option_type == 'choice_with_entry':
            self.generate_combobox(option_key,
                                   option["choices"],
                                   option["label"],
                                   value,
                                   default,
                                   has_entry=True)

        elif option_type == 'bool':
            self.generate_checkbox(option, value)
            self.tooltip_default = 'Enabled' if default else 'Disabled'
        elif option_type == 'extended_bool':
            self.generate_checkbox_with_callback(option, value)
            self.tooltip_default = 'Enabled' if default else 'Disabled'
        elif option_type == 'range':
            self.generate_range(option_key,
                                option["min"],
                                option["max"],
                                option["label"], value)
        elif option_type == 'string':
            if 'label' not in option:
                raise ValueError("Option %s has no label" % option)
            self.generate_entry(option_key,
                                option["label"], value)
        elif option_type == 'directory_chooser':
            self.generate_directory_chooser(option_key,
                                            option["label"],
                                            value)
        elif option_type == 'file':
            self.generate_file_chooser(option, value)
        elif option_type == 'multiple':
            self.generate_multiple_file_chooser(option_key,
                                                option["label"], value)
        elif option_type == 'label':
            self.generate_label(option["label"])
        elif option_type == 'mapping':
            self.generate_editable_grid(option_key, label=option['label'], value=value)
        else:
            raise ValueError("Unknown widget type %s" % option_type)

    # Label
    def generate_label(self, text):
        """Generate a simple label."""
        label = Label(text)
        label.set_use_markup(True)
        label.set_halign(Gtk.Align.START)
        label.set_valign(Gtk.Align.CENTER)
        self.wrapper.pack_start(label, True, True, 0)

    # Checkbox
    def generate_checkbox(self, option, value=None):
        """Generate a checkbox."""
        checkbox = Gtk.CheckButton(label=option["label"])
        if value is True:
            checkbox.set_active(value)
        checkbox.connect("toggled", self.checkbox_toggle, option['option'])
        self.wrapper.pack_start(checkbox, True, True, 5)
        self.option_widget = checkbox

    # Checkbox with callback
    def generate_checkbox_with_callback(self, option, value=None):
        """Generate a checkbox. With callback"""
        checkbox = Gtk.CheckButton(label=option["label"])
        if option['active'] is True:
            checkbox.set_sensitive(True)
        else:
            checkbox.set_sensitive(False)
        if value is True:
            checkbox.set_active(value)
        checkbox.connect("toggled", self.checkbox_toggle_with_callback, option['option'], option['callback'], option['callback_on'])
        self.wrapper.pack_start(checkbox, True, True, 5)
        self.option_widget = checkbox

    def checkbox_toggle(self, widget, option_name):
        """Action for the checkbox's toggled signal."""
        self.option_changed(widget, option_name, widget.get_active())

    def checkbox_toggle_with_callback(self, widget, option_name, callback, callback_on=None):
        """Action for the checkbox's toggled signal. With callback method"""
        if widget.get_active() == callback_on or callback_on is None:
            if callback(self.config):
                self.option_changed(widget, option_name, widget.get_active())
            else:
                widget.set_active(False)
        else:
            self.option_changed(widget, option_name, widget.get_active())

    # Entry
    def generate_entry(self, option_name, label, value=None):
        """Generate an entry box."""
        label = Label(label)
        entry = Gtk.Entry()
        if value:
            entry.set_text(value)
        entry.connect("changed", self.entry_changed, option_name)
        label.set_alignment(0.5, 0.5)
        self.wrapper.pack_start(label, False, False, 0)
        self.wrapper.pack_start(entry, True, True, 0)
        self.option_widget = entry

    def entry_changed(self, entry, option_name):
        """Action triggered for entry 'changed' signal."""
        self.option_changed(entry, option_name, entry.get_text())

    # ComboBox
    def generate_combobox(self, option_name, choices, label,
                          value=None, default=None, has_entry=False):
        """Generate a combobox (drop-down menu)."""
        liststore = Gtk.ListStore(str, str)
        for choice in choices:
            if isinstance(choice, str):
                choice = [choice, choice]
            if choice[1] == default and not has_entry:
                # Do not add default label to editable dropdowns since this gets
                # added to the actual value.
                liststore.append([choice[0] + "  (default)", default])
                self.tooltip_default = choice[0]
            else:
                liststore.append(choice)
        # With entry ("choice_with_entry" type)
        if has_entry:
            combobox = Gtk.ComboBox.new_with_model_and_entry(liststore)
            combobox.set_entry_text_column(0)
            if value:
                combobox.get_child().set_text(value)
        # No entry ("choice" type)
        else:
            combobox = Gtk.ComboBox.new_with_model(liststore)
            cell = Gtk.CellRendererText()
            combobox.pack_start(cell, True)
            combobox.add_attribute(cell, 'text', 0)
            combobox.set_id_column(1)

            choices = list(v for k, v in choices)
            if value in choices:
                combobox.set_active_id(value)
            else:
                combobox.set_active_id(default)

        combobox.connect('changed', self.on_combobox_change, option_name)
        combobox.connect('scroll-event', self.on_combobox_scroll)
        label = Label(label)
        label.set_alignment(0.5, 0.5)
        combobox.set_valign(Gtk.Align.CENTER)
        self.wrapper.pack_start(label, False, False, 0)
        self.wrapper.pack_start(combobox, True, True, 0)
        self.option_widget = combobox

    @staticmethod
    def on_combobox_scroll(combobox, event):
        """Do not change options when scrolling
        with cursor inside a ComboBox."""
        combobox.stop_emission_by_name('scroll-event')
        return False

    def on_combobox_change(self, combobox, option):
        """Action triggered on combobox 'changed' signal."""
        if combobox.get_has_entry():
            option_value = combobox.get_child().get_text()
        else:
            model = combobox.get_model()
            active = combobox.get_active()
            if active < 0:
                return None
            option_value = model[active][1]
        self.option_changed(combobox, option, option_value)

    # Range
    def generate_range(self, option_name, min_val, max_val, label, value=None):
        """Generate a ranged spin button."""
        adjustment = Gtk.Adjustment(float(min_val), float(min_val),
                                    float(max_val), 1, 0, 0)
        spin_button = Gtk.SpinButton()
        spin_button.set_adjustment(adjustment)
        if value:
            spin_button.set_value(value)
        spin_button.connect('changed', self.on_spin_button_changed,
                            option_name)
        label = Label(label)
        label.set_alignment(0.5, 0.5)
        self.wrapper.pack_start(label, False, False, 0)
        self.wrapper.pack_start(spin_button, True, True, 0)
        self.option_widget = spin_button

    def on_spin_button_changed(self, spin_button, option):
        """Action triggered on spin button 'changed' signal."""
        value = spin_button.get_value_as_int()
        self.option_changed(spin_button, option, value)

    # File chooser
    def generate_file_chooser(self, option, path=None):
        """Generate a file chooser button to select a file."""
        option_name = option['option']
        label = Label(option['label'])
        file_chooser = FileChooserEntry(
            title='Select file',
            action=Gtk.FileChooserAction.OPEN,
            default_path=path  # reverse_expanduser(path)
        )
        file_chooser.set_size_request(200, 30)

        if 'default_path' in option:
            config_key = option['default_path']
            default_path = self.lutris_config.system_config.get(config_key)
            if default_path and os.path.exists(default_path):
                file_chooser.entry.set_text(default_path)

        if path:
            # If path is relative, complete with game dir
            if not os.path.isabs(path):
                path = os.path.expanduser(path)
                if not os.path.isabs(path):
                    path = os.path.join(self.game.directory, path)
            file_chooser.entry.set_text(path)

        file_chooser.set_valign(Gtk.Align.CENTER)
        label.set_alignment(0.5, 0.5)
        self.wrapper.pack_start(label, False, False, 0)
        self.wrapper.pack_start(file_chooser, True, True, 0)
        self.option_widget = file_chooser
        file_chooser.entry.connect('changed', self._on_chooser_file_set, option_name)

    def _on_chooser_file_set(self, entry, option):
        """Action triggered on file select dialog 'file-set' signal."""
        if not os.path.isabs(entry.get_text()):
            entry.set_text(os.path.expanduser(entry.get_text()))
        self.option_changed(entry.get_parent(), option, entry.get_text())

    # Directory chooser
    def generate_directory_chooser(self, option_name, label_text, value=None):
        """Generate a file chooser button to select a directory."""
        label = Label(label_text)
        directory_chooser = FileChooserEntry(
            title='Select folder',
            action=Gtk.FileChooserAction.SELECT_FOLDER,
            default_path=reverse_expanduser(value)
        )
        directory_chooser.entry.connect('changed', self._on_chooser_dir_set,
                                        option_name)
        directory_chooser.set_valign(Gtk.Align.CENTER)
        label.set_alignment(0.5, 0.5)
        self.wrapper.pack_start(label, False, False, 0)
        self.wrapper.pack_start(directory_chooser, True, True, 0)
        self.option_widget = directory_chooser

    def _on_chooser_dir_set(self, entry, option):
        """Action triggered on file select dialog 'file-set' signal."""
        self.option_changed(entry.get_parent(), option, entry.get_text())

    # Editable grid
    def generate_editable_grid(self, option_name, label, value=None):
        value = value or {}
        value = list(value.items())
        label = Label(label)
        label.set_alignment(0.5, 0)

        grid = EditableGrid(value, columns=["Key", "Value"])
        grid.connect('changed', self.on_grid_changed, option_name)
        self.wrapper.pack_start(label, False, False, 0)
        self.wrapper.pack_start(grid, True, True, 0)
        self.option_widget = grid

    def on_grid_changed(self, grid, option):
        values = dict(grid.get_data())
        self.option_changed(grid, option, values)

    # Multiple file selector
    def generate_multiple_file_chooser(self, option_name, label, value=None):
        """Generate a multiple file selector."""
        vbox = Gtk.Box(orientation=Gtk.Orientation.VERTICAL)
        label = Label(label + ':')
        label.set_halign(Gtk.Align.START)
        button = Gtk.Button('Add files')
        button.connect('clicked', self.on_add_files_clicked,
                       option_name, value)
        button.set_margin_left(10)
        vbox.pack_start(label, False, False, 5)
        vbox.pack_end(button, False, False, 0)

        if value:
            if isinstance(value, str):
                self.files = [value]
            else:
                self.files = value
        else:
            self.files = []
        self.files_list_store = Gtk.ListStore(str)
        for filename in self.files:
            self.files_list_store.append([filename])
        cell_renderer = Gtk.CellRendererText()
        files_treeview = Gtk.TreeView(self.files_list_store)
        files_column = Gtk.TreeViewColumn("Files", cell_renderer, text=0)
        files_treeview.append_column(files_column)
        files_treeview.connect('key-press-event',
                               self.on_files_treeview_keypress, option_name)
        treeview_scroll = Gtk.ScrolledWindow()
        treeview_scroll.set_min_content_height(130)
        treeview_scroll.set_margin_left(10)
        treeview_scroll.set_shadow_type(Gtk.ShadowType.ETCHED_IN)
        treeview_scroll.set_policy(Gtk.PolicyType.AUTOMATIC,
                                   Gtk.PolicyType.AUTOMATIC)
        treeview_scroll.add(files_treeview)

        vbox.pack_start(treeview_scroll, True, True, 0)
        self.wrapper.pack_start(vbox, True, True, 0)
        self.option_widget = self.files_list_store

    def on_add_files_clicked(self, widget, option_name, value):
        """Create and run multi-file chooser dialog."""
        dialog = Gtk.FileChooserDialog(
            title="Select files",
            parent=None,
            action=Gtk.FileChooserAction.OPEN,
            buttons=('_Cancel', Gtk.ResponseType.CANCEL,
                     '_Add', Gtk.ResponseType.ACCEPT)
        )
        dialog.set_select_multiple(True)

        first_file_dir = os.path.dirname(value[0]) if value else None
        dialog.set_current_folder(first_file_dir or
                                  self.game.directory or
                                  self.config.get('game_path') or
                                  os.path.expanduser('~'))
        response = dialog.run()
        if response == Gtk.ResponseType.ACCEPT:
            self.add_files_to_treeview(dialog, option_name, self.wrapper)
        dialog.destroy()

    def add_files_to_treeview(self, dialog, option, wrapper):
        """Add several files to the configuration"""
        filenames = dialog.get_filenames()
        files = self.config.get(option, [])
        for filename in filenames:
            self.files_list_store.append([filename])
            if filename not in files:
                files.append(filename)
        self.option_changed(wrapper, option, files)

    def on_files_treeview_keypress(self, treeview, event, option):
        """Action triggered when a row is deleted from the filechooser."""
        key = event.keyval
        if key == Gdk.KEY_Delete:
            selection = treeview.get_selection()
            (model, treepaths) = selection.get_selected_rows()
            for treepath in treepaths:
                row_index = int(str(treepath))
                treeiter = model.get_iter(treepath)
                model.remove(treeiter)
                self.raw_config[option].pop(row_index)

    @staticmethod
    def on_query_tooltip(widget, x, y, keybmode, tooltip, text):
        """Prepare a custom tooltip with a fixed width"""
        label = Label(text)
        label.set_use_markup(True)
        label.set_max_width_chars(60)
        hbox = Gtk.Box()
        hbox.pack_start(label, False, False, 0)
        hbox.show_all()
        tooltip.set_custom(hbox)
        return True

    def option_changed(self, widget, option_name, value):
        """Common actions when value changed on a widget"""
        self.raw_config[option_name] = value
        self.config[option_name] = value

        wrapper = widget.get_parent()
        hbox = wrapper.get_parent()

        # Dirty way to get the reset btn. I tried passing it through the
        # methods but got some strange unreliable behavior.
        reset_btn = hbox.get_children()[1].get_children()[0]
        reset_btn.set_visible(True)
        self.set_style_property('font-weight', 'bold', wrapper)

    def on_reset_button_clicked(self, btn, option, widget, wrapper):
        """Clear option (remove from config, reset option widget)."""
        option_key = option['option']
        current_value = self.config[option_key]

        btn.set_visible(False)
        self.set_style_property('font-weight', 'normal', wrapper)
        self.raw_config.pop(option_key)
        self.lutris_config.update_cascaded_config()

        reset_value = self.config.get(option_key)
        if current_value == reset_value:
            return

        # Destroy and recreate option widget
        self.wrapper = wrapper
        children = wrapper.get_children()
        for child in children:
            child.destroy()
        self.call_widget_generator(option, option_key, reset_value,
                                   option.get('default'))
        self.wrapper.show_all()

    @staticmethod
    def set_style_property(property_, value, wrapper):
        """Add custom style."""
        style_provider = Gtk.CssProvider()
        style_provider.load_from_data(
            "GtkHBox {{{}: {};}}".format(property_, value).encode()
        )
        style_context = wrapper.get_style_context()
        style_context.add_provider(style_provider,
                                   Gtk.STYLE_PROVIDER_PRIORITY_APPLICATION)


class GameBox(ConfigBox):
    def __init__(self, lutris_config, game):
        ConfigBox.__init__(self, game)
        self.lutris_config = lutris_config
        if game.runner_name:
            if not game.runner:
                try:
                    runner = import_runner(game.runner_name)()
                except InvalidRunner:
                    runner = None
            else:
                runner = game.runner
            if runner:
                self.options = runner.game_options
        else:
            logger.warning("No runner in game supplied to GameBox")
        self.generate_widgets('game')


class RunnerBox(ConfigBox):
    def __init__(self, lutris_config):
        ConfigBox.__init__(self)
        self.lutris_config = lutris_config
        try:
            runner = import_runner(self.lutris_config.runner_slug)()
        except InvalidRunner:
            runner = None
        if runner:
            self.options = runner.get_runner_options()

        if lutris_config.level == 'game':
            self.generate_top_info_box(
                "If modified, these options supersede the same options from "
                "the base runner configuration."
            )
        self.generate_widgets('runner')


class SystemBox(ConfigBox):
    def __init__(self, lutris_config):
        ConfigBox.__init__(self)
        self.lutris_config = lutris_config
        runner_slug = self.lutris_config.runner_slug

        if runner_slug:
            self.options = sysoptions.with_runner_overrides(runner_slug)
        else:
            self.options = sysoptions.system_options

        if lutris_config.game_config_id and runner_slug:
            self.generate_top_info_box(
                "If modified, these options supersede the same options from "
                "the base runner configuration, which themselves supersede "
                "the global preferences."
            )
        elif runner_slug:
            self.generate_top_info_box(
                "If modified, these options supersede the same options from "
                "the global preferences."
            )

        self.generate_widgets('system')<|MERGE_RESOLUTION|>--- conflicted
+++ resolved
@@ -14,20 +14,13 @@
 class ConfigBox(VBox):
     """Dynamically generate a vbox built upon on a python dict."""
     def __init__(self, game=None):
-<<<<<<< HEAD
         super().__init__()
-=======
-        super(ConfigBox, self).__init__()
->>>>>>> 5033bcfc
         self.options = []
         self.game = game
         self.config = None
         self.raw_config = None
-<<<<<<< HEAD
-=======
         self.option_widget = None
         self.wrapper = None
->>>>>>> 5033bcfc
 
     def generate_top_info_box(self, text):
         """Add a top section with general help text for the current tab"""
