--- conflicted
+++ resolved
@@ -176,15 +176,10 @@
                 and xdgshortcuts.menu_launcher_exists(self.game.slug, self.game.id)
             ),
             "browse": self.game.is_installed and self.game.runner_name != "browser",
-<<<<<<< HEAD
-            "remove": True,
+            "remove": not self.game.is_search_result,
             "view": True,
             "hide": not GameActions.is_game_hidden(self.game),
             "unhide": GameActions.is_game_hidden(self.game)
-=======
-            "remove": not self.game.is_search_result,
-            "view": True
->>>>>>> e0d183be
         }
 
     def get_disabled_entries(self):
